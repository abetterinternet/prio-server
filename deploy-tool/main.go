--- conflicted
+++ resolved
@@ -79,11 +79,7 @@
 	SpecificManifests struct {
 		Value map[string]struct {
 			KubernetesNamespace string           `json:"kubernetes-namespace"`
-<<<<<<< HEAD
-			CertificateFQDN     string           `json:"certificate_fqdn"`
-=======
 			CertificateFQDN     string           `json:"certificate-fqdn"`
->>>>>>> c8f637e5
 			SpecificManifest    SpecificManifest `json:"specific-manifest"`
 		}
 	} `json:"specific_manifests"`
