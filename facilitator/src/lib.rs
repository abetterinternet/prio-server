use anyhow::Result;
use ring::{digest, signature::EcdsaKeyPair};
use std::io::Write;

pub mod aggregation;
mod aws_credentials;
pub mod batch;
pub mod config;
mod gcp_oauth;
pub mod http;
pub mod idl;
pub mod intake;
<<<<<<< HEAD
pub mod kubernetes;
=======
pub mod logging;
>>>>>>> fc30a1dc
pub mod manifest;
pub mod metrics;
pub mod sample;
pub mod task;
pub mod test_utils;
pub mod transport;

pub const DATE_FORMAT: &str = "%Y/%m/%d/%H/%M";

#[derive(Debug, thiserror::Error)]
pub enum Error {
    /// Compatibility enum entry to ease migration.
    #[error(transparent)]
    // TODO(yuriks): The `From` impl should stay disabled while not updating errors, to avoid
    //   accidentally wrapping an `EofError` inside `AnyhowError`, which would then get missed when
    //   code tries to pattern-match against it. I don't trust our current test coverage enough to
    //   detect all cases where that happens and leads to incorrect behavior.
    //   Later on, `anyhow` downcasting with `Error::is` can be used to check for `EofError`.
    AnyhowError(/*#[from]*/ anyhow::Error),

    #[error("avro error: {0}")]
    AvroError(String, #[source] avro_rs::Error),
    #[error("malformed header: {0}")]
    MalformedHeaderError(String),
    #[error("malformed data packet: {0}")]
    MalformedDataPacketError(String),
    #[error("end of file")]
    EofError,
}

/// An implementation of transport::TransportWriter that computes a SHA256
/// digest over the content it is provided.
pub struct DigestWriter {
    context: digest::Context,
}

impl DigestWriter {
    fn new() -> DigestWriter {
        DigestWriter {
            context: digest::Context::new(&digest::SHA256),
        }
    }

    /// Consumes the DigestWriter and returns the computed SHA256 hash.
    fn finish(self) -> digest::Digest {
        self.context.finish()
    }
}

impl Write for DigestWriter {
    fn write(&mut self, buf: &[u8]) -> Result<usize, std::io::Error> {
        self.context.update(buf);
        Ok(buf.len())
    }

    fn flush(&mut self) -> Result<(), std::io::Error> {
        Ok(())
    }
}

/// SidecarWriter wraps a vector of std::io::Writes of one type and writes all
/// provided buffers to them. It also writes all buffers to an additional
/// instance of std::io:Write that may be of a different type than the ones in
/// the vector.
pub struct SidecarWriter<T: Write, W: Write> {
    writers: Vec<T>,
    sidecar: W,
}

impl<T: Write, W: Write> SidecarWriter<T, W> {
    fn new(writers: Vec<T>, sidecar: W) -> SidecarWriter<T, W> {
        SidecarWriter { writers, sidecar }
    }
}

impl<T: Write, W: Write> Write for SidecarWriter<T, W> {
    fn write(&mut self, buf: &[u8]) -> Result<usize, std::io::Error> {
        for writer in &mut self.writers {
            writer.write_all(buf)?;
        }
        self.sidecar.write_all(buf)?;
        Ok(buf.len())
    }

    fn flush(&mut self) -> Result<(), std::io::Error> {
        for writer in &mut self.writers {
            writer.flush()?;
        }
        self.sidecar.flush()
    }
}

/// This struct represents a key used by this data share processor to sign
/// batches (ingestion, validation or sum part).
#[derive(Debug)]
pub struct BatchSigningKey {
    /// The ECDSA P256 key pair to use when signing batches.
    pub key: EcdsaKeyPair,
    /// The key identifier to be inserted into signature structures, which
    /// must correspond to a batch-signing-key in the data share processor's
    /// specific manifest.
    pub identifier: String,
}

/// Pretty print a byte array as a hex string.
fn hex_dump(bytes: &[u8]) -> String {
    bytes
        .iter()
        .map(|b| format!("{:02x}", b))
        .collect::<Vec<_>>()
        .concat()
}

#[cfg(test)]
mod tests {
    use crate::DigestWriter;
    use std::io::Write;

    #[test]
    fn digest_writer_test() {
        let mut writer = DigestWriter::new();
        let written = writer
            .write("I expect to be written into sha256".to_string().as_bytes())
            .unwrap();

        assert_eq!(written, 34);

        let digest = writer.finish();
        let sha = digest.as_ref();

        let hexed_sha = format!("{:02x?}", sha);
        let hexed_sha = hexed_sha.replace(|ch| !char::is_alphanumeric(ch), "");

        assert_eq!(
            hexed_sha,
            "b1b64ca32c118bfd5d1f40fdb25314468f82c0e9427f4f107ddfa89ce357a3ec".to_string()
        )
    }
}<|MERGE_RESOLUTION|>--- conflicted
+++ resolved
@@ -10,11 +10,8 @@
 pub mod http;
 pub mod idl;
 pub mod intake;
-<<<<<<< HEAD
 pub mod kubernetes;
-=======
 pub mod logging;
->>>>>>> fc30a1dc
 pub mod manifest;
 pub mod metrics;
 pub mod sample;
