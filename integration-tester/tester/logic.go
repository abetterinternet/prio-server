package tester

import (
	"encoding/json"
	"fmt"
	"log"
	"net/http"
	"time"

	m "github.com/abetterinternet/prio-server/manifest-updater/manifest"
	batchv1 "k8s.io/api/batch/v1"
	corev1 "k8s.io/api/core/v1"
	metav1 "k8s.io/apimachinery/pkg/apis/meta/v1"
)

const (
	LABEL_KEY   = "type"
	LABEL_VALUE = "integration-tester"
)

func (t *Tester) Start() error {
	manifest, err := GetManifest(t.manifestFileUrl)
	if err != nil {
		return err
	}
	bsk, err := t.getValidBatchSigningKey(manifest)
	if err != nil {
		return err
	}
	pdk, err := t.getValidPacketDecryptionKey(manifest)
	if err != nil {
		return err
	}

	err = t.purgeOldJobs()
	if err != nil {
		// Don't stop executing because of this error
		log.Printf("Error when purging old successful jobs: %v\n", err)
	}

	job := t.createJob(manifest, bsk, pdk)

<<<<<<< HEAD
	_, err = t.kubeClient.ScheduleJob(job)
=======
	log.Println("Scheduling job...")
	scheduledJob, err := t.kubeClient.ScheduleJob(t.namespace, job)
>>>>>>> 37290fd7
	if err != nil {
		return fmt.Errorf("scheduling job failed: %v", err)
	}
	if scheduledJob != nil {
		log.Printf("\tscheduled job: %s\n", scheduledJob.Name)
	}

	return err
}

// purgeOldJobs will remove all successful jobs from the kubernetes namespace
func (t *Tester) purgeOldJobs() error {
	labelSelector := fmt.Sprintf("%s=%s,ingestor=%s", LABEL_KEY, LABEL_VALUE, t.name)
	fieldSelector := "status.successful=1"

	err := t.kubeClient.RemoveJobCollection(metav1.DeleteOptions{}, metav1.ListOptions{
		LabelSelector: labelSelector,
		FieldSelector: fieldSelector,
	})

	if err != nil {
		return fmt.Errorf("purging old successful jobs failed: %v", err)
	}

	return nil
}

func (t *Tester) createJob(manifest *m.DataShareSpecificManifest, bsk, pdk *corev1.Secret) *batchv1.Job {
	trueP := true
	env := []corev1.EnvVar{
		{Name: "FACILITATOR_ECIES_PRIVATE_KEY",
			ValueFrom: &corev1.EnvVarSource{SecretKeyRef: &corev1.SecretKeySelector{
				LocalObjectReference: corev1.LocalObjectReference{Name: pdk.Name},
				Key:                  "secret_key",
			}}},
		{Name: "BATCH_SIGNING_PRIVATE_KEY",
			ValueFrom: &corev1.EnvVarSource{SecretKeyRef: &corev1.SecretKeySelector{
				LocalObjectReference: corev1.LocalObjectReference{Name: bsk.Name},
				Key:                  "secret_key",
			}}},
		{Name: "RUST_LOG", Value: "debug"},
		{Name: "RUST_BACKTRACE", Value: "1"},
		{Name: "AWS_ACCOUNT_ID", Value: t.awsAccountId},
	}

	return &batchv1.Job{
		ObjectMeta: metav1.ObjectMeta{
			GenerateName: "integration-tester-facilitator",
			Labels: map[string]string{
				LABEL_KEY:  LABEL_VALUE,
				"ingestor": t.name,
			},
		},
		Spec: batchv1.JobSpec{
			Template: corev1.PodTemplateSpec{
				Spec: corev1.PodSpec{
					RestartPolicy:                "Never",
					ServiceAccountName:           t.serviceAccountName,
					AutomountServiceAccountToken: &trueP,
					Containers: []corev1.Container{
						{
							Name:  "integration-tester",
							Image: t.facilitatorImage,
							Env:   env,
							Args: []string{
								"--pushgateway", t.pushGateway,
								"generate-ingestion-sample",
								"--own-output", manifest.IngestionBucket,
								"--peer-output", manifest.PeerValidationBucket,
								"--peer-identity", t.peerIdentity,
								"--aggregation-id", "kittens-seen",
								// The various keys
								"--batch-signing-private-key-identifier", bsk.Name,
								"--pha-ecies-private-key", "BIl6j+J6dYttxALdjISDv6ZI4/VWVEhUzaS05LgrsfswmbLOgNt9HUC2E0w+9RqZx3XMkdEHBHfNuCSMpOwofVSq3TfyKwn0NrftKisKKVSaTOt5seJ67P5QL4hxgPWvxw==",
								"--packet-count", "10",
								// These parameters get recorded in Avro messages but otherwise
								// do not affect any system behavior, so the values don't matter.
								"--batch-start-time", "1000000000",
								"--batch-end-time", "1000000100",
								"--dimension", "123",
								"--epsilon", "0.23",
							},
						},
					},
				},
			},
		},
	}
}

func GetManifest(url string) (*m.DataShareSpecificManifest, error) {
	dsm := &m.DataShareSpecificManifest{}
	client := http.Client{Timeout: 10 * time.Second}

	r, err := client.Get(url)
	if err != nil {
		return nil, fmt.Errorf("unable to get %s: %v", err)
	}
	defer r.Body.Close()

	err = json.NewDecoder(r.Body).Decode(dsm)
	if err != nil {
		return nil, fmt.Errorf("unable to decode body %s: %v", r.Body, err)
	}
	return dsm, err
}

func (t *Tester) getValidPacketDecryptionKey(manifest *m.DataShareSpecificManifest) (*corev1.Secret, error) {
	labelSelector := fmt.Sprintf("type=packet-decryption-key")
	secrets, err := t.kubeClient.GetSortedSecrets(labelSelector)
	if err != nil {
		return nil, err
	}
	secretMap := indexSecretsByName(secrets)
	for name := range manifest.PacketEncryptionKeyCSRs {
		val, ok := secretMap[name]

		if ok {
			return &val, nil
		}
	}
	return nil, fmt.Errorf("unable to find a suitable packet decryption key - manifest was: %s", manifest.PacketEncryptionKeyCSRs)
}

func (t *Tester) getValidBatchSigningKey(manifest *m.DataShareSpecificManifest) (*corev1.Secret, error) {
	labelSelector := fmt.Sprintf("type=batch-signing-key,ingestor=%s", t.name)
	secrets, err := t.kubeClient.GetSortedSecrets(labelSelector)
	if err != nil {
		return nil, err
	}
	secretMap := indexSecretsByName(secrets)
	for name := range manifest.BatchSigningPublicKeys {
		val, ok := secretMap[name]

		if ok {
			return &val, nil
		}
	}
	return nil, fmt.Errorf("unable to find a suitable batch signing key - manifest was: %s", manifest.BatchSigningPublicKeys)
}

func indexSecretsByName(secrets []corev1.Secret) map[string]corev1.Secret {
	idx := map[string]corev1.Secret{}

	for _, secret := range secrets {
		idx[secret.Name] = secret
	}

	return idx
}<|MERGE_RESOLUTION|>--- conflicted
+++ resolved
@@ -40,12 +40,9 @@
 
 	job := t.createJob(manifest, bsk, pdk)
 
-<<<<<<< HEAD
-	_, err = t.kubeClient.ScheduleJob(job)
-=======
 	log.Println("Scheduling job...")
 	scheduledJob, err := t.kubeClient.ScheduleJob(t.namespace, job)
->>>>>>> 37290fd7
+	_, err = t.kubeClient.ScheduleJob(job)
 	if err != nil {
 		return fmt.Errorf("scheduling job failed: %v", err)
 	}
