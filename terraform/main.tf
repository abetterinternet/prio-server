variable "environment" {
  type = string
}

variable "gcp_region" {
  type = string
}

variable "gcp_project" {
  type = string
}

variable "aws_region" {
  type = string
}

variable "aws_profile" {
  type    = string
  default = "leuswest2"
}

variable "machine_type" {
  type    = string
  default = "e2.small"
}

variable "peer_share_processor_names" {
  type = list(string)
}

variable "ingestors" {
  type        = map(string)
  description = "Map of ingestor names to the URL where their global manifest may be found."
}

variable "manifest_domain" {
  type        = string
  description = "Domain (plus optional relative path) to which this environment's global and specific manifests should be uploaded."
}

variable "peer_share_processor_manifest_domain" {
  type = string
}

terraform {
  backend "gcs" {}

  required_version = ">= 0.13.3"
}

data "terraform_remote_state" "state" {
  backend = "gcs"

  workspace = "${var.environment}-${var.gcp_region}"

  config = {
    bucket = "${var.environment}-${var.gcp_region}-prio-terraform"
  }
}

data "google_client_config" "current" {}

provider "google-beta" {
  # We use the google-beta provider so that we can use configuration fields that
  # aren't in the GA google provider. Google resources must explicitly opt into
  # this provider with `provider = google-beta` or they will not inherit values
  # appropriately.
  # https://www.terraform.io/docs/providers/google/guides/provider_versions.html
  # This will use "Application Default Credentials". Run `gcloud auth
  # application-default login` to generate them.
  # https://www.terraform.io/docs/providers/google/guides/provider_reference.html#credentials
  region  = var.gcp_region
  project = var.gcp_project
}

provider "aws" {
  # aws_s3_bucket resources will be created in the region specified in this
  # provider.
  # https://github.com/hashicorp/terraform/issues/12512
  region  = var.aws_region
  profile = var.aws_profile
}

provider "kubernetes" {
  host                   = module.gke.cluster_endpoint
  cluster_ca_certificate = base64decode(module.gke.certificate_authority_data)
  token                  = data.google_client_config.current.access_token
  load_config_file       = false
}

module "manifest" {
  source                                = "./modules/manifest"
  environment                           = var.environment
  gcp_region                            = var.gcp_region
  domain                                = var.manifest_domain
  sum_part_bucket_service_account_email = google_service_account.sum_part_bucket_writer.email
}

module "gke" {
  source          = "./modules/gke"
  environment     = var.environment
  resource_prefix = "prio-${var.environment}"
  gcp_region      = var.gcp_region
  gcp_project     = var.gcp_project
  machine_type    = var.machine_type
}

# For each peer data share processor, we will receive ingestion batches from two
# ingestion servers. We create a distinct data share processor instance for each
# (peer, ingestor) pair.
# First, we fetch the ingestor global manifests, which yields a map of ingestor
# name => HTTP content.
data "http" "ingestor_global_manifests" {
  for_each = var.ingestors
  url      = "https://${each.value}/global-manifest.json"
}

# Then we fetch the single global manifest for all the peer share processors.
data "http" "peer_share_processor_global_manifest" {
  url = "https://${var.peer_share_processor_manifest_domain}/global-manifest.json"
}

# While we create a distinct data share processor for each (ingestor, peer data
# share processor) pair, we only create one packet decryption key for each peer
# data share processor, and use it for all ingestors. Since the secret must be
# in a namespace and accessible from both data share processors, that means both
# data share processors must be in a single Kubernetes namespace, which we
# create here and pass into the data share processor module.
resource "kubernetes_namespace" "namespaces" {
  for_each = toset(var.peer_share_processor_names)
  metadata {
    name = each.key
    annotations = {
      environment = var.environment
    }
  }
}

resource "kubernetes_secret" "ingestion_packet_decryption_keys" {
  for_each = toset(var.peer_share_processor_names)
  metadata {
    name      = "${var.environment}-${each.key}-ingestion-packet-decryption-key"
    namespace = kubernetes_namespace.namespaces[each.key].metadata[0].name
  }

  data = {
    # See comment on batch_signing_key, in modules/kubernetes/kubernetes.tf,
    # about the initial value and the lifecycle block here.
    decryption_key = "not-a-real-key"
  }

  lifecycle {
    ignore_changes = [
      data
    ]
  }
}

# Now, we take the set product of peer share processor names x ingestor names to
# get the config values for all the data share processors we need to create.
locals {
  peer_ingestor_pairs = {
    for pair in setproduct(toset(var.peer_share_processor_names), keys(var.ingestors)) :
    "${pair[0]}-${pair[1]}" => {
      kubernetes_namespace                    = kubernetes_namespace.namespaces[pair[0]].metadata[0].name
      packet_decryption_key_kubernetes_secret = kubernetes_secret.ingestion_packet_decryption_keys[pair[0]].metadata[0].name
      ingestor_aws_role_arn                   = lookup(jsondecode(data.http.ingestor_global_manifests[pair[1]].body).server-identity, "aws-iam-entity", "")
      ingestor_gcp_service_account_id         = lookup(jsondecode(data.http.ingestor_global_manifests[pair[1]].body).server-identity, "google-service-account", "")
    }
  }
}

module "data_share_processors" {
  for_each                                = local.peer_ingestor_pairs
  source                                  = "./modules/data_share_processor"
  environment                             = var.environment
  data_share_processor_name               = each.key
  gcp_project                             = var.gcp_project
  ingestor_aws_role_arn                   = each.value.ingestor_aws_role_arn
  ingestor_google_service_account_id      = each.value.ingestor_gcp_service_account_id
  peer_share_processor_aws_account_id     = jsondecode(data.http.peer_share_processor_global_manifest.body).server-identity.aws-account-id
  kubernetes_namespace                    = each.value.kubernetes_namespace
  packet_decryption_key_kubernetes_secret = each.value.packet_decryption_key_kubernetes_secret
  certificate_domain                      = "${var.environment}.certificates.${var.manifest_domain}"

  depends_on = [module.gke]
}

# The portal owns two sum part buckets (one for each data share processor) and
# the one for this data share processor gets configured by the portal operator
# to permit writes from this GCP service account, whose email the portal
# operator discovers in our global manifest.
resource "google_service_account" "sum_part_bucket_writer" {
  provider     = google-beta
  account_id   = "prio-${var.environment}-sum-writer"
  display_name = "prio-${var.environment}-sum-part-bucket-writer"
}

# Permit the service accounts for all the data share processors to impersonate
# the sum part bucket writer.
resource "google_service_account_iam_binding" "data_share_processors_to_sum_part_bucket_writer" {
  provider           = google-beta
  service_account_id = google_service_account.sum_part_bucket_writer.name
  role               = "roles/iam.serviceAccountUser"
  members            = [for v in module.data_share_processors : v.service_account_email]
}

output "manifest_bucket" {
  value = module.manifest.bucket
}

output "gke_kubeconfig" {
  value = "Run this command to update your kubectl config: gcloud container clusters get-credentials ${module.gke.cluster_name} --region ${var.gcp_region}"
}

output "specific_manifests" {
  value = { for v in module.data_share_processors : v.data_share_processor_name => {
    kubernetes-namespace = v.kubernetes_namespace
<<<<<<< HEAD
    certificate_fqdn     = v.certificate_fqdn
=======
    certificate-fqdn     = v.certificate_fqdn
>>>>>>> c8f637e5
    specific-manifest    = v.specific_manifest
    }
  }
}<|MERGE_RESOLUTION|>--- conflicted
+++ resolved
@@ -216,11 +216,7 @@
 output "specific_manifests" {
   value = { for v in module.data_share_processors : v.data_share_processor_name => {
     kubernetes-namespace = v.kubernetes_namespace
-<<<<<<< HEAD
-    certificate_fqdn     = v.certificate_fqdn
-=======
     certificate-fqdn     = v.certificate_fqdn
->>>>>>> c8f637e5
     specific-manifest    = v.specific_manifest
     }
   }
