variable "environment" {
  type = string
}

variable "gcp_region" {
  type = string
}

variable "gcp_project" {
  type = string
}

variable "use_aws" {
  type    = bool
  default = false
}

variable "aws_region" {
  type = string
}

variable "aws_profile" {
  type    = string
  default = "leuswest2"
}

variable "machine_type" {
  type    = string
  default = "e2.small"
}

variable "localities" {
  type = list(string)
}

variable "ingestors" {
  type = map(object({
    manifest_base_url = string
    localities = map(object({
      intake_worker_count    = number
      aggregate_worker_count = number
    }))
  }))
  description = "Map of ingestor names to per-ingestor configuration."
}

variable "manifest_domain" {
  type        = string
  description = "Domain (plus optional relative path) to which this environment's global and specific manifests should be uploaded."
}

variable "managed_dns_zone" {
  type = map(string)
}

variable "peer_share_processor_manifest_base_url" {
  type = string
}

variable "portal_server_manifest_base_url" {
  type = string
}

variable "test_peer_environment" {
  type        = map(string)
  default     = {}
  description = <<DESCRIPTION
Describes a pair of data share processor environments set up to test against
each other. One environment, named in "env_with_ingestor", hosts a fake
ingestion server. The other, named in "env_without_ingestor", does not. This
variable should not be specified in production deployments.
DESCRIPTION
}

variable "is_first" {
  type        = bool
  default     = false
  description = "Whether the data share processors created by this environment are \"first\" or \"PHA servers\""
}

variable "aggregation_period" {
  type        = string
  default     = "3h"
  description = <<DESCRIPTION
Aggregation period used by workflow manager. The value should be a string
parseable by Go's time.ParseDuration.
DESCRIPTION
}

variable "aggregation_grace_period" {
  type        = string
  default     = "1h"
  description = <<DESCRIPTION
Aggregation grace period used by workflow manager. The value should be a string
parseable by Go's time.ParseDuration.
DESCRIPTION
}

variable "batch_signing_key_expiration" {
  type        = number
  default     = 390
  description = "This value is used to generate batch signing keys with the specified expiration"
}

variable "batch_signing_key_rotation" {
  type        = number
  default     = 300
  description = "This value is used to specify the rotation interval of the batch signing key"
}

variable "packet_encryption_key_expiration" {
  type        = number
  default     = 90
  description = "This value is used to generate packet encryption keys with the specified expiration"
}

variable "packet_encryption_rotation" {
  type        = number
  default     = 50
  description = "This value is used to specify the rotation interval of the packet encryption key"
}

variable "pushgateway" {
  type        = string
  default     = ""
  description = "The location of a pushgateway in host:port form. Set to prometheus-pushgateway.default:9091 to enable metrics"
}

variable "container_registry" {
  type    = string
  default = "letsencrypt"
}

variable "workflow_manager_version" {
  type    = string
  default = "latest"
}

variable "facilitator_version" {
  type    = string
  default = "latest"
}

<<<<<<< HEAD
variable "cluster_settings" {
  type = object({
    initial_node_count : number
    min_node_count : number
    max_node_count : number
  })
=======
variable "prometheus_server_persistent_disk_size_gb" {
  type = number
  # This is quite high, but it's the minimum for GCE regional disks
  default = 200
>>>>>>> 3ac50ce2
}

terraform {
  backend "gcs" {}

  required_version = ">= 0.13.3"

  required_providers {
    aws = {
      source  = "hashicorp/aws"
      version = "~> 3.16.0"
    }
    google = {
      source = "hashicorp/google"
      # Ensure that this matches the google-beta provider version below.
      version = "~> 3.49.0"
    }
    google-beta = {
      source = "hashicorp/google-beta"
      # Ensure that this matches the non-beta google provider version above.
      version = "~> 3.49.0"
    }
    helm = {
      source  = "hashicorp/helm"
      version = "~> 1.3.2"
    }
    http = {
      source  = "hashicorp/http"
      version = "~> 2.0.0"
    }
    kubernetes = {
      source  = "hashicorp/kubernetes"
      version = "~> 1.13.3"
    }
    null = {
      source  = "hashicorp/null"
      version = "~> 3.0.0"
    }
    random = {
      source  = "hashicorp/random"
      version = "~> 3.0.0"
    }
  }
}

data "terraform_remote_state" "state" {
  backend = "gcs"

  workspace = "${var.environment}-${var.gcp_region}"

  config = {
    bucket = "${var.environment}-${var.gcp_region}-prio-terraform"
  }
}

data "google_client_config" "current" {}

provider "google" {
  # This will use "Application Default Credentials". Run `gcloud auth
  # application-default login` to generate them.
  # https://www.terraform.io/docs/providers/google/guides/provider_reference.html#credentials
  region  = var.gcp_region
  project = var.gcp_project
}

provider "google-beta" {
  # Duplicate settings from the non-beta provider
  region  = var.gcp_region
  project = var.gcp_project
}

# Activate some services which the deployment will require.
resource "google_project_service" "compute" {
  service = "compute.googleapis.com"
}

resource "google_project_service" "container" {
  service = "container.googleapis.com"
}

resource "google_project_service" "kms" {
  service = "cloudkms.googleapis.com"
}

provider "aws" {
  # aws_s3_bucket resources will be created in the region specified in this
  # provider.
  # https://github.com/hashicorp/terraform/issues/12512
  region  = var.aws_region
  profile = var.aws_profile
}

provider "kubernetes" {
  host                   = module.gke.cluster_endpoint
  cluster_ca_certificate = base64decode(module.gke.certificate_authority_data)
  token                  = data.google_client_config.current.access_token
  load_config_file       = false
}


module "manifest" {
  source                                = "./modules/manifest"
  environment                           = var.environment
  gcp_region                            = var.gcp_region
  managed_dns_zone                      = var.managed_dns_zone
  sum_part_bucket_service_account_email = google_service_account.sum_part_bucket_writer.email

  depends_on = [google_project_service.compute]
}

module "gke" {
  source           = "./modules/gke"
  environment      = var.environment
  resource_prefix  = "prio-${var.environment}"
  gcp_region       = var.gcp_region
  gcp_project      = var.gcp_project
  machine_type     = var.machine_type
  network          = google_compute_network.network.self_link
  base_subnet      = local.cluster_subnet_block
  cluster_settings = var.cluster_settings

  depends_on = [
    google_project_service.compute,
    google_project_service.container,
    google_project_service.kms,
  ]
}

# We fetch the single global manifest for all the peer share processors.
data "http" "peer_share_processor_global_manifest" {
  url = "https://${var.peer_share_processor_manifest_base_url}/global-manifest.json"
}

# While we create a distinct data share processor for each (ingestor, locality)
# pair, we only create one packet decryption key for each locality, and use it
# for all ingestors. Since the secret must be in a namespace and accessible
# from all of our data share processors, that means all data share processors
# associated with a given ingestor must be in a single Kubernetes namespace,
# which we create here and pass into the data share processor module.
resource "kubernetes_namespace" "namespaces" {
  for_each = toset(var.localities)
  metadata {
    name = each.key
    annotations = {
      environment = var.environment
    }
  }
}

resource "kubernetes_secret" "ingestion_packet_decryption_keys" {
  for_each = toset(var.localities)
  metadata {
    name      = "${var.environment}-${each.key}-ingestion-packet-decryption-key"
    namespace = kubernetes_namespace.namespaces[each.key].metadata[0].name
  }

  data = {
    # See comment on batch_signing_key, in modules/kubernetes/kubernetes.tf,
    # about the initial value and the lifecycle block here.
    secret_key = "not-a-real-key"
  }

  lifecycle {
    ignore_changes = [
      data["secret_key"]
    ]
  }
}

# We will receive ingestion batches from multiple ingestion servers for each
# locality. We create a distinct data share processor for each (locality,
# ingestor) pair. e.g., "us-pa-apple" processes data for Pennsylvanians received
# from Apple's server, and "us-az-g-enpa" processes data for Arizonans received
# from Google's server.
# We take the set product of localities x ingestor names to get the config
# values for all the data share processors we need to create.
locals {
  locality_ingestor_pairs = {
    for pair in setproduct(toset(var.localities), keys(var.ingestors)) :
    "${pair[0]}-${pair[1]}" => {
      ingestor                                = pair[1]
      kubernetes_namespace                    = kubernetes_namespace.namespaces[pair[0]].metadata[0].name
      packet_decryption_key_kubernetes_secret = kubernetes_secret.ingestion_packet_decryption_keys[pair[0]].metadata[0].name
      ingestor_manifest_base_url              = var.ingestors[pair[1]].manifest_base_url
      intake_worker_count                     = var.ingestors[pair[1]].localities[pair[0]].intake_worker_count
      aggregate_worker_count                  = var.ingestors[pair[1]].localities[pair[0]].aggregate_worker_count
    }
  }
  peer_share_processor_server_identity = jsondecode(data.http.peer_share_processor_global_manifest.body).server-identity
}

locals {
  // Does this series of deployment have a fake ingestor (integration-tester)
  deployment_has_ingestor = lookup(var.test_peer_environment, "env_with_ingestor", "") == "" ? false : true
  // Does this specific environment home the ingestor
  is_env_with_ingestor = local.deployment_has_ingestor && lookup(var.test_peer_environment, "env_with_ingestor", "") == var.environment ? true : false
}

# Call the locality_kubernetes module per
# each locality/namespace
module "locality_kubernetes" {
  for_each             = kubernetes_namespace.namespaces
  source               = "./modules/locality_kubernetes"
  environment          = var.environment
  gcp_project          = var.gcp_project
  manifest_bucket      = module.manifest.bucket
  kubernetes_namespace = each.value.metadata[0].name
  ingestors            = keys(var.ingestors)

  batch_signing_key_expiration     = var.batch_signing_key_expiration
  batch_signing_key_rotation       = var.batch_signing_key_rotation
  packet_encryption_key_expiration = var.packet_encryption_key_expiration
  packet_encryption_rotation       = var.packet_encryption_rotation
}

module "data_share_processors" {
  for_each                                       = local.locality_ingestor_pairs
  source                                         = "./modules/data_share_processor"
  environment                                    = var.environment
  data_share_processor_name                      = each.key
  ingestor                                       = each.value.ingestor
  use_aws                                        = var.use_aws
  aws_region                                     = var.aws_region
  gcp_region                                     = var.gcp_region
  gcp_project                                    = var.gcp_project
  manifest_bucket                                = module.manifest.bucket
  kubernetes_namespace                           = each.value.kubernetes_namespace
  certificate_domain                             = "${var.environment}.certificates.${var.manifest_domain}"
  ingestor_manifest_base_url                     = each.value.ingestor_manifest_base_url
  packet_decryption_key_kubernetes_secret        = each.value.packet_decryption_key_kubernetes_secret
  peer_share_processor_aws_account_id            = local.peer_share_processor_server_identity.aws-account-id
  peer_share_processor_gcp_service_account_email = local.peer_share_processor_server_identity.gcp-service-account-email
  peer_share_processor_manifest_base_url         = var.peer_share_processor_manifest_base_url
  remote_bucket_writer_gcp_service_account_email = google_service_account.sum_part_bucket_writer.email
  portal_server_manifest_base_url                = var.portal_server_manifest_base_url
  own_manifest_base_url                          = module.manifest.base_url
  test_peer_environment                          = var.test_peer_environment
  is_first                                       = var.is_first
  aggregation_period                             = var.aggregation_period
  aggregation_grace_period                       = var.aggregation_grace_period
  kms_keyring                                    = module.gke.kms_keyring
  pushgateway                                    = var.pushgateway
  workflow_manager_version                       = var.workflow_manager_version
  facilitator_version                            = var.facilitator_version
  container_registry                             = var.container_registry
  intake_worker_count                            = each.value.intake_worker_count
  aggregate_worker_count                         = each.value.aggregate_worker_count
  deployment_has_ingestor                        = local.deployment_has_ingestor
  is_env_with_ingestor                           = local.is_env_with_ingestor
}

# The portal owns two sum part buckets (one for each data share processor) and
# the one for this data share processor gets configured by the portal operator
# to permit writes from this GCP service account, whose email the portal
# operator discovers in our global manifest.
resource "google_service_account" "sum_part_bucket_writer" {
  account_id   = "prio-${var.environment}-sum-writer"
  display_name = "prio-${var.environment}-sum-part-bucket-writer"
}

# Permit the service accounts for all the data share processors to request Oauth
# tokens allowing them to impersonate the sum part bucket writer.
resource "google_service_account_iam_binding" "data_share_processors_to_sum_part_bucket_writer_token_creator" {
  service_account_id = google_service_account.sum_part_bucket_writer.name
  role               = "roles/iam.serviceAccountTokenCreator"
  members            = [for v in module.data_share_processors : "serviceAccount:${v.service_account_email}"]
}

module "fake_server_resources" {
  count                        = local.is_env_with_ingestor ? 1 : 0
  source                       = "./modules/fake_server_resources"
  manifest_bucket              = module.manifest.bucket
  gcp_region                   = var.gcp_region
  environment                  = var.environment
  sum_part_bucket_writer_email = google_service_account.sum_part_bucket_writer.email
  gcp_project                  = var.gcp_project
  ingestor_pairs               = local.locality_ingestor_pairs
  peer_manifest_base_url       = var.peer_share_processor_manifest_base_url
  own_manifest_base_url        = module.manifest.base_url

  depends_on = [module.gke]
}

module "monitoring" {
  source                 = "./modules/monitoring"
  environment            = var.environment
  gcp_region             = var.gcp_region
  cluster_endpoint       = module.gke.cluster_endpoint
  cluster_ca_certificate = base64decode(module.gke.certificate_authority_data)

  prometheus_server_persistent_disk_size_gb = var.prometheus_server_persistent_disk_size_gb
}

output "manifest_bucket" {
  value = module.manifest.bucket
}

output "gke_kubeconfig" {
  value = "Run this command to update your kubectl config: gcloud container clusters get-credentials ${module.gke.cluster_name} --region ${var.gcp_region} --project ${var.gcp_project}"
}

output "specific_manifests" {
  value = { for v in module.data_share_processors : v.data_share_processor_name => {
    ingestor-name        = v.ingestor_name
    kubernetes-namespace = v.kubernetes_namespace
    certificate-fqdn     = v.certificate_fqdn
    specific-manifest    = v.specific_manifest
    }
  }
}

output "singleton_ingestor" {
  value = local.is_env_with_ingestor ? {
    aws_iam_entity              = module.fake_server_resources[0].aws_iam_entity
    gcp_service_account_id      = module.fake_server_resources[0].gcp_service_account_id
    gcp_service_account_email   = module.fake_server_resources[0].gcp_service_account_email
    tester_kubernetes_namespace = module.fake_server_resources[0].test_kubernetes_namespace
  } : {}
}

output "ingestor_manifest_base_pairs" {
  value = local.locality_ingestor_pairs
}

output "own_manifest_base_url" {
  value = module.manifest.base_url
}

output "use_test_pha_decryption_key" {
  value = lookup(var.test_peer_environment, "env_without_ingestor", "") == var.environment
}

output "has_test_environment" {
  value = lookup(var.test_peer_environment, "env_with_ingestor", "") == var.environment
}<|MERGE_RESOLUTION|>--- conflicted
+++ resolved
@@ -141,19 +141,19 @@
   default = "latest"
 }
 
-<<<<<<< HEAD
+
 variable "cluster_settings" {
   type = object({
     initial_node_count : number
     min_node_count : number
     max_node_count : number
   })
-=======
+}
+
 variable "prometheus_server_persistent_disk_size_gb" {
   type = number
   # This is quite high, but it's the minimum for GCE regional disks
   default = 200
->>>>>>> 3ac50ce2
 }
 
 terraform {
