--- conflicted
+++ resolved
@@ -86,13 +86,6 @@
   type = string
 }
 
-<<<<<<< HEAD
-=======
-variable "test_peer_ingestion_bucket" {
-  type = string
-}
-
->>>>>>> 50af91af
 variable "is_first" {
   type = bool
 }
@@ -528,99 +521,6 @@
     }
   }
 }
-<<<<<<< HEAD
-=======
-
-locals {
-  # This sample maker acts as an ingestion server in our test setup. It only
-  # gets created in one of the two envs, and writes to both env's ingestion
-  # buckets.
-  sample_makers = var.create_sample_maker ? ["kittens-seen", "dogs-petted"] : []
-}
-
-resource "kubernetes_cron_job" "sample_maker" {
-  for_each = toset(local.sample_makers)
-
-  metadata {
-    name      = "sample-maker-${each.key}-${var.ingestor}-${var.environment}"
-    namespace = var.kubernetes_namespace
-
-    annotations = {
-      environment = var.environment
-    }
-  }
-  spec {
-    schedule                      = "* * * * *"
-    concurrency_policy            = "Forbid"
-    successful_jobs_history_limit = 5
-    failed_jobs_history_limit     = 3
-    job_template {
-      metadata {}
-      spec {
-        template {
-          metadata {}
-          spec {
-            restart_policy                  = "Never"
-            service_account_name            = module.account_mapping.kubernetes_account_name
-            automount_service_account_token = true
-            container {
-              name  = "sample-maker"
-              image = "${var.container_registry}/${var.facilitator_image}:${var.facilitator_version}"
-              args = [
-                "--pushgateway", var.pushgateway,
-                "generate-ingestion-sample",
-                "--peer-output", var.ingestion_bucket,
-                "--own-output", var.test_peer_ingestion_bucket,
-                "--own-identity", var.remote_peer_validation_bucket_identity,
-                "--aggregation-id", each.key,
-                # All instances of the sample maker use the same batch signing
-                # key, thus simulating being a single server.
-                "--batch-signing-private-key", "MIGHAgEAMBMGByqGSM49AgEGCCqGSM49AwEHBG0wawIBAQQggoa08rQR90Asvhy5bWIgFBDeGaO8FnVEF3PVpNVmDGChRANCAAQ2mZfm4UC73PkWsYz3Uub6UTIAFQCPGxouP1O1PlmntOpfLYdvyZDCuenAzv1oCfyToolNArNjwo/+harNn1fs",
-                "--batch-signing-private-key-identifier", "sample-maker-signing-key",
-                "--packet-count", "10",
-                # We use a fixed packet encryption key so that we can make sure
-                # to use the same one in the corresponding data share processor
-                # in the other env.
-                "--pha-ecies-private-key", "BIl6j+J6dYttxALdjISDv6ZI4/VWVEhUzaS05LgrsfswmbLOgNt9HUC2E0w+9RqZx3XMkdEHBHfNuCSMpOwofVSq3TfyKwn0NrftKisKKVSaTOt5seJ67P5QL4hxgPWvxw==",
-                # These parameters get recorded in Avro messages but otherwise
-                # do not affect any system behavior, so the values don't matter.
-                "--batch-start-time", "1000000000",
-                "--batch-end-time", "1000000100",
-                "--dimension", "123",
-                "--epsilon", "0.23",
-              ]
-              env {
-                name  = "RUST_LOG"
-                value = "info"
-              }
-              env {
-                name  = "RUST_BACKTRACE"
-                value = "1"
-              }
-              env {
-                name  = "AWS_ACCOUNT_ID"
-                value = data.aws_caller_identity.current.account_id
-              }
-              # We use the packet decryption key that was generated in this
-              # deploy to exercise that key provisioning flow.
-              env {
-                name = "FACILITATOR_ECIES_PRIVATE_KEY"
-                value_from {
-                  secret_key_ref {
-                    name = var.packet_decryption_key_kubernetes_secret
-                    key  = "secret_key"
-                  }
-                }
-              }
-            }
-          }
-        }
-      }
-    }
-  }
-}
-
->>>>>>> 50af91af
 output "service_account_unique_id" {
   value = module.account_mapping.google_service_account_unique_id
 }
