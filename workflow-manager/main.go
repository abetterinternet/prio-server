// workflow-manager looks for batches to be processed from an input bucket,
// and schedules intake-batch tasks for intake-batch-workers to process those
// batches.
//
// It also looks for batches that have been intake'd, and schedules aggregate
// tasks.
package main

import (
	"flag"
	"fmt"
	"log"
	"os"
	"strings"
	"time"

	"github.com/letsencrypt/prio-server/workflow-manager/batchpath"
	"github.com/letsencrypt/prio-server/workflow-manager/bucket"
	"github.com/letsencrypt/prio-server/workflow-manager/monitor"
	"github.com/letsencrypt/prio-server/workflow-manager/task"
	"github.com/letsencrypt/prio-server/workflow-manager/utils"

	"github.com/prometheus/client_golang/prometheus"
	"github.com/prometheus/client_golang/prometheus/promauto"
	"github.com/prometheus/client_golang/prometheus/push"
)

// BuildInfo is generated at build time - see the Dockerfile.
var BuildInfo string

var k8sNS = flag.String("k8s-namespace", "", "Kubernetes namespace")
var ingestorLabel = flag.String("ingestor-label", "", "Label of ingestion server")
var isFirst = flag.Bool("is-first", false, "Whether this set of servers is \"first\", aka PHA servers")
var maxAge = flag.String("intake-max-age", "1h", "Max age (in Go duration format) for intake batches to be worth processing.")
var ingestorInput = flag.String("ingestor-input", "", "Bucket for input from ingestor (s3:// or gs://) (Required)")
var ingestorIdentity = flag.String("ingestor-identity", "", "Identity to use with ingestor bucket (Required for S3)")
var ownValidationInput = flag.String("own-validation-input", "", "Bucket for input of validation batches from self (s3:// or gs://) (required)")
var ownValidationIdentity = flag.String("own-validation-identity", "", "Identity to use with own validation bucket (Required for S3)")
var peerValidationInput = flag.String("peer-validation-input", "", "Bucket for input of validation batches from peer (s3:// or gs://) (required)")
var peerValidationIdentity = flag.String("peer-validation-identity", "", "Identity to use with peer validation bucket (Required for S3)")
var aggregationPeriod = flag.String("aggregation-period", "3h", "How much time each aggregation covers")
var gracePeriod = flag.String("grace-period", "1h", "Wait this amount of time after the end of an aggregation timeslice to run the aggregation")
var pushGateway = flag.String("push-gateway", "", "Set this to the gateway to use with prometheus. If left empty, workflow-manager will not use prometheus.")
var kubeconfigPath = flag.String("kube-config-path", "", "Path to the kubeconfig file to be used to authenticate to Kubernetes API")
var dryRun = flag.Bool("dry-run", false, "If set, no operations with side effects will be done.")
var taskQueueKind = flag.String("task-queue-kind", "", "Which task queue kind to use.")
var intakeTasksTopic = flag.String("intake-tasks-topic", "", "Name of the topic to which intake-batch tasks should be published")
var aggregateTasksTopic = flag.String("aggregate-tasks-topic", "", "Name of the topic to which aggregate tasks should be published")
var maxEnqueueWorkers = flag.Int("max-enqueue-workers", 100, "Max number of workers that can be used to enqueue jobs")

// Arguments for gcp-pubsub task queue
var gcpPubSubCreatePubSubTopics = flag.Bool("gcp-pubsub-create-topics", false, "Whether to create the GCP PubSub topics used for intake and aggregation tasks.")
var gcpProjectID = flag.String("gcp-project-id", "", "Name of the GCP project ID being used for PubSub.")

// Arguments for aws-sns task queue
var awsSNSRegion = flag.String("aws-sns-region", "", "AWS region in which to publish to SNS topic")
var awsSNSIdentity = flag.String("aws-sns-identity", "", "AWS IAM ARN of the role to be assumed to publish to SNS topics")

// Define flags and arguments for other task queue implementations here.
// Argument names should be prefixed with the corresponding value of
// task-queue-kind to avoid conflicts.

// monitoring things
var (
	intakesStarted            monitor.GaugeMonitor = &monitor.NoopGauge{}
	intakesSkippedDueToAge    monitor.GaugeMonitor = &monitor.NoopGauge{}
	intakesSkippedDueToMarker monitor.GaugeMonitor = &monitor.NoopGauge{}

	aggregationsStarted            monitor.GaugeMonitor = &monitor.NoopGauge{}
	aggregationsSkippedDueToMarker monitor.GaugeMonitor = &monitor.NoopGauge{}

	workflowManagerLastSuccess monitor.GaugeMonitor = &monitor.NoopGauge{}
	workflowManagerLastFailure monitor.GaugeMonitor = &monitor.NoopGauge{}
	workflowManagerRuntime     monitor.GaugeMonitor = &monitor.NoopGauge{}
)

func fail(format string, args ...interface{}) {
	workflowManagerLastFailure.SetToCurrentTime()
	log.Fatalf(format, args...)
}

func main() {
	startTime := time.Now()
	log.Printf("starting %s version %s. Args: %s", os.Args[0], BuildInfo, os.Args[1:])
	flag.Parse()

	if *pushGateway != "" {
		pusher := push.New(*pushGateway, "workflow-manager").
			Gatherer(prometheus.DefaultGatherer).
			Grouping("locality", *k8sNS).
			Grouping("ingestor", *ingestorLabel)

		defer pusher.Push()
		intakesStarted = promauto.NewGauge(prometheus.GaugeOpts{
			Name: "workflow_manager_intake_tasks_scheduled",
			Help: "The number of intake-batch tasks successfully scheduled",
		})
		intakesSkippedDueToAge = promauto.NewGauge(prometheus.GaugeOpts{
			Name: "workflow_manager_intake_tasks_skipped_due_to_age",
			Help: "The number of intake-batch tasks not scheduled because the batch was too old",
		})
		intakesSkippedDueToMarker = promauto.NewGauge(prometheus.GaugeOpts{
			Name: "workflow_manager_intake_tasks_skipped_due_to_marker",
			Help: "The number of intake-batch tasks not scheduled because a task marker was found",
		})

		aggregationsStarted = promauto.NewGauge(prometheus.GaugeOpts{
			Name: "workflow_manager_aggregation_tasks_scheduled",
			Help: "The number of aggregate tasks successfully scheduled",
		})
		aggregationsSkippedDueToMarker = promauto.NewGauge(prometheus.GaugeOpts{
			Name: "workflow_manager_aggregation_tasks_skipped_due_to_marker",
			Help: "The number of aggregate tasks not scheduled because a task marker was found",
		})

		workflowManagerLastSuccess = promauto.NewGauge(prometheus.GaugeOpts{
			Name: "workflow_manager_last_success_seconds",
			Help: "Time of last successful run of workflow-manager in seconds since UNIX epoch",
		})

		workflowManagerLastFailure = promauto.NewGauge(prometheus.GaugeOpts{
			Name: "workflow_manager_last_failure_seconds",
			Help: "Time of last failed run of workflow-manager in seconds since UNIX epoch",
		})

		workflowManagerRuntime = promauto.NewGauge(prometheus.GaugeOpts{
			Name: "workflow_manager_runtime_seconds",
			Help: "How long successful workflow-manager runs take",
		})
	}

	ownValidationBucket, err := bucket.New(*ownValidationInput, *ownValidationIdentity, *dryRun)
	if err != nil {
		fail("--own-validation-input: %s", err)
		return
	}
	peerValidationBucket, err := bucket.New(*peerValidationInput, *peerValidationIdentity, *dryRun)
	if err != nil {
		fail("--peer-validation-input: %s", err)
		return
	}
	intakeBucket, err := bucket.New(*ingestorInput, *ingestorIdentity, *dryRun)
	if err != nil {
		fail("--ingestor-input: %s", err)
		return
	}

	maxAgeParsed, err := time.ParseDuration(*maxAge)
	if err != nil {
		fail("--max-age: %s", err)
		return
	}

	gracePeriodParsed, err := time.ParseDuration(*gracePeriod)
	if err != nil {
		fail("--grace-period: %s", err)
		return
	}

	aggregationPeriodParsed, err := time.ParseDuration(*aggregationPeriod)
	if err != nil {
		fail("--aggregation-time-slice: %s", err)
		return
	}

	if *taskQueueKind == "" || *intakeTasksTopic == "" || *aggregateTasksTopic == "" {
		fail("--task-queue-kind, --intake-tasks-topic and --aggregate-tasks-topic are required")
		return
	}

	var intakeTaskEnqueuer task.Enqueuer
	var aggregationTaskEnqueuer task.Enqueuer

	switch *taskQueueKind {
	case "gcp-pubsub":
		if *gcpProjectID == "" {
			fail("--gcp-project-id is required for task-queue-kind=gcp-pubsub")
			return
		}

		if *gcpPubSubCreatePubSubTopics {
			if err := task.CreatePubSubTopic(
				*gcpProjectID,
				*intakeTasksTopic,
			); err != nil {
				fail("creating pubsub topic: %s", err)
				return
			}
			if err := task.CreatePubSubTopic(
				*gcpProjectID,
				*aggregateTasksTopic,
			); err != nil {
				fail("creating pubsub topic: %s", err)
				return
			}
		}

		intakeTaskEnqueuer, err = task.NewGCPPubSubEnqueuer(
			*gcpProjectID,
			*intakeTasksTopic,
			*dryRun,
			int32(*maxEnqueueWorkers),
		)
		if err != nil {
			fail("%s", err)
			return
		}

		aggregationTaskEnqueuer, err = task.NewGCPPubSubEnqueuer(
			*gcpProjectID,
			*aggregateTasksTopic,
			*dryRun,
			int32(*maxEnqueueWorkers),
		)
		if err != nil {
			fail("%s", err)
			return
		}
	case "aws-sns":
		if *awsSNSRegion == "" {
			fail("--aws-sns-region is required for task-queue-kind=aws-sns")
			return
		}

		intakeTaskEnqueuer, err = task.NewAWSSNSEnqueuer(
			*awsSNSRegion,
			*awsSNSIdentity,
			*intakeTasksTopic,
			*dryRun,
		)
		if err != nil {
			fail("%s", err)
			return
		}

		aggregationTaskEnqueuer, err = task.NewAWSSNSEnqueuer(
			*awsSNSRegion,
			*awsSNSIdentity,
			*aggregateTasksTopic,
			*dryRun,
		)
		if err != nil {
			fail("%s", err)
			return
		}
	// To implement a new task queue kind, add a case here. You should
	// initialize intakeTaskEnqueuer and aggregationTaskEnqueuer.
	default:
		fail("unknown task queue kind %s", *taskQueueKind)
		return
	}

<<<<<<< HEAD
	kubernetesClient, err := wfkubernetes.NewClient(*k8sNS, *kubeconfigPath, *dryRun)
	if err != nil {
		fail("%s", err)
		return
	}

	// Get a listing of all jobs in the namespace so the finished ones can be
	// reaped later on, and to avoid scheduling redudant work.
	existingJobs, err := kubernetesClient.ListAllJobs()
	if err != nil {
		fail("%s", err)
		return
	}

=======
>>>>>>> 53aa0ab5
	intakeFiles, err := intakeBucket.ListFiles()
	if err != nil {
		fail("%s", err)
		return
	}

	ownValidationFiles, err := ownValidationBucket.ListFiles()
	if err != nil {
		fail("%s", err)
		return
	}

	peerValidationFiles, err := peerValidationBucket.ListFiles()
	if err != nil {
		fail("%s", err)
		return
	}

	scheduleTasks(scheduleTasksConfig{
		isFirst:                 *isFirst,
		clock:                   utils.DefaultClock(),
		intakeFiles:             intakeFiles,
		ownValidationFiles:      ownValidationFiles,
		peerValidationFiles:     peerValidationFiles,
		intakeTaskEnqueuer:      intakeTaskEnqueuer,
		aggregationTaskEnqueuer: aggregationTaskEnqueuer,
		ownValidationBucket:     ownValidationBucket,
		maxAge:                  maxAgeParsed,
		aggregationPeriod:       aggregationPeriodParsed,
		gracePeriod:             gracePeriodParsed,
	})

	workflowManagerLastSuccess.SetToCurrentTime()
	endTime := time.Now()

	workflowManagerRuntime.Set(endTime.Sub(startTime).Seconds())

	log.Print("done")
}

type scheduleTasksConfig struct {
	isFirst                                              bool
	clock                                                utils.Clock
	intakeFiles, ownValidationFiles, peerValidationFiles []string
	intakeTaskEnqueuer, aggregationTaskEnqueuer          task.Enqueuer
	ownValidationBucket                                  bucket.TaskMarkerWriter
	maxAge, aggregationPeriod, gracePeriod               time.Duration
}

// scheduleTasks evaluates bucket contents and Kubernetes cluster state to
// schedule new tasks
func scheduleTasks(config scheduleTasksConfig) error {
	intakeBatches, err := batchpath.ReadyBatches(config.intakeFiles, "batch")
	if err != nil {
		return err
	}

	// Make a set of the tasks for which we have marker objects for efficient
	// lookup later.
	taskMarkers := map[string]struct{}{}
	for _, object := range config.ownValidationFiles {
		if !strings.HasPrefix(object, "task-markers/") {
			continue
		}
		taskMarkers[strings.TrimPrefix(object, "task-markers/")] = struct{}{}
	}

	currentIntakeBatches := withinInterval(intakeBatches, interval{
		begin: config.clock.Now().UTC().Add(-config.maxAge),
		end:   config.clock.Now().UTC().Add(24 * time.Hour),
	})
	log.Printf("skipping %d batches as too old", len(intakeBatches)-len(currentIntakeBatches))

	err = enqueueIntakeTasks(
		config.clock,
		currentIntakeBatches,
		config.maxAge,
		taskMarkers,
		config.ownValidationBucket,
		config.intakeTaskEnqueuer,
	)
	if err != nil {
		return err
	}

	ownValidityInfix := fmt.Sprintf("validity_%d", utils.Index(config.isFirst))
	ownValidationBatches, err := batchpath.ReadyBatches(config.ownValidationFiles, ownValidityInfix)
	if err != nil {
		return err
	}

	log.Printf("found %d own validations", len(ownValidationBatches))

	peerValidityInfix := fmt.Sprintf("validity_%d", utils.Index(!config.isFirst))
	peerValidationBatches, err := batchpath.ReadyBatches(config.peerValidationFiles, peerValidityInfix)
	if err != nil {
		return err
	}

	log.Printf("found %d peer validations", len(peerValidationBatches))

	// Take the intersection of the sets of own validations and peer validations
	// to get the list of batches we can aggregate.
	// Go doesn't have sets, so we have to use a map[string]bool. We use the
	// batch ID as the key to the set, because batchPath is not a valid map key
	// type, and using a *batchPath wouldn't give us the lookup semantics we
	// want.
	ownValidationsSet := map[string]bool{}
	for _, ownValidationBatch := range ownValidationBatches {
		ownValidationsSet[ownValidationBatch.ID] = true
	}
	aggregationBatches := batchpath.List{}
	for _, peerValidationBatch := range peerValidationBatches {
		if _, ok := ownValidationsSet[peerValidationBatch.ID]; ok {
			aggregationBatches = append(aggregationBatches, peerValidationBatch)
		}
	}

	interval := aggregationInterval(config.clock, config.aggregationPeriod, config.gracePeriod)
	log.Printf("looking for batches to aggregate in interval %s", interval)
	aggregationBatches = withinInterval(aggregationBatches, interval)
	aggregationMap := groupByAggregationID(aggregationBatches)
	err = enqueueAggregationTasks(
		aggregationMap,
		interval,
		taskMarkers,
		config.ownValidationBucket,
		config.aggregationTaskEnqueuer,
	)
	if err != nil {
		return err
	}

	// Ensure both task enqueuers have completed their asynchronous work before
	// allowing the process to exit
	config.intakeTaskEnqueuer.Stop()
	config.aggregationTaskEnqueuer.Stop()

	return nil
}

// interval represents a half-open interval of time.
// It includes `begin` and excludes `end`.
type interval struct {
	begin time.Time
	end   time.Time
}

func (inter interval) String() string {
	return fmt.Sprintf("%s to %s", fmtTime(inter.begin), fmtTime(inter.end))
}

// fmtTime returns the input time in the same style expected by facilitator/lib.rs,
// currently "%Y/%m/%d/%H/%M"
func fmtTime(t time.Time) string {
	return t.Format("2006/01/02/15/04")
}

// aggregationInterval calculates the interval we want to run an aggregation for, if any.
// That is whatever interval is `gracePeriod` earlier than now and aligned on multiples
// of `aggregationPeriod` (relative to the zero time).
func aggregationInterval(clock utils.Clock, aggregationPeriod, gracePeriod time.Duration) interval {
	var output interval
	output.end = clock.Now().Add(-gracePeriod).Truncate(aggregationPeriod)
	output.begin = output.end.Add(-aggregationPeriod)
	return output
}

// withinInterval returns the subset of `batchPath`s that are within the given interval.
func withinInterval(batches batchpath.List, inter interval) batchpath.List {
	var output batchpath.List
	for _, bp := range batches {
		// We use Before twice rather than Before and after, because Before is <,
		// and After is >, but we are processing a half-open interval so we need
		// >= and <.
		if !bp.Time.Before(inter.begin) && bp.Time.Before(inter.end) {
			output = append(output, bp)
		}
	}
	return output
}

type aggregationMap map[string]batchpath.List

func groupByAggregationID(batches batchpath.List) aggregationMap {
	output := make(aggregationMap)
	for _, v := range batches {
		output[v.AggregationID] = append(output[v.AggregationID], v)
	}
	return output
}

func enqueueAggregationTasks(
	batchesByID aggregationMap,
	inter interval,
	taskMarkers map[string]struct{},
	ownValidationBucket bucket.TaskMarkerWriter,
	enqueuer task.Enqueuer,
) error {
	if len(batchesByID) == 0 {
		log.Printf("no batches to aggregate")
		return nil
	}

	skippedDueToMarker := 0
	scheduled := 0

	for _, readyBatches := range batchesByID {
		aggregationID := readyBatches[0].AggregationID
		batches := []task.Batch{}

		batchCount := 0
		for _, batchPath := range readyBatches {
			batchCount++
			batches = append(batches, task.Batch{
				ID:   batchPath.ID,
				Time: task.Timestamp(batchPath.Time),
			})

			// All batches should have the same aggregation ID?
			if aggregationID != batchPath.AggregationID {
				return fmt.Errorf("found batch with aggregation ID %s, wanted %s", batchPath.AggregationID, aggregationID)
			}
		}

		aggregationTask := task.Aggregation{
			AggregationID:    aggregationID,
			AggregationStart: task.Timestamp(inter.begin),
			AggregationEnd:   task.Timestamp(inter.end),
			Batches:          batches,
		}

		if _, ok := taskMarkers[aggregationTask.Marker()]; ok {
			skippedDueToMarker++
			aggregationsSkippedDueToMarker.Inc()
			continue
		}

		log.Printf("scheduling aggregation task over interval %s for aggregation ID %s over %d batches",
			inter, aggregationID, batchCount)
		scheduled++
		enqueuer.Enqueue(aggregationTask, func(err error) {
			if err != nil {
				log.Printf("failed to enqueue aggregation task: %s", err)
				return
			}

			// Write a marker to cloud storage to ensure we don't schedule
			// redundant tasks
			if err := ownValidationBucket.WriteTaskMarker(aggregationTask.Marker()); err != nil {
				log.Printf("failed to write aggregation task marker: %s", err)
			}

			aggregationsStarted.Inc()
		})
	}

	log.Printf("skipped %d aggregation tasks due to markers. Scheduled %d new aggregation tasks.",
		skippedDueToMarker, scheduled)

	return nil
}

func enqueueIntakeTasks(
	clock utils.Clock,
	readyBatches batchpath.List,
	ageLimit time.Duration,
	taskMarkers map[string]struct{},
	ownValidationBucket bucket.TaskMarkerWriter,
	enqueuer task.Enqueuer,
) error {
	skippedDueToAge := 0
	skippedDueToMarker := 0
	scheduled := 0

	for _, batch := range readyBatches {
		age := clock.Now().Sub(batch.Time)
		if age > ageLimit {
			skippedDueToAge++
			intakesSkippedDueToAge.Inc()
			continue
		}

		intakeTask := task.IntakeBatch{
			AggregationID: batch.AggregationID,
			BatchID:       batch.ID,
			Date:          task.Timestamp(batch.Time),
		}

		if _, ok := taskMarkers[intakeTask.Marker()]; ok {
			skippedDueToMarker++
			intakesSkippedDueToMarker.Inc()
			continue
		}

		log.Printf("scheduling intake task for batch %s", batch)
		scheduled++
		enqueuer.Enqueue(intakeTask, func(err error) {
			if err != nil {
				log.Printf("failed to enqueue intake task: %s", err)
				return
			}
			// Write a marker to cloud storage to ensure we don't schedule
			// redundant tasks
			if err := ownValidationBucket.WriteTaskMarker(intakeTask.Marker()); err != nil {
				log.Printf("failed to write intake task marker: %s", err)
				return
			}

			intakesStarted.Inc()
		})
	}

	log.Printf("skipped %d batches as too old, %d with existing tasks. Scheduled %d new intake tasks.",
		skippedDueToAge, skippedDueToMarker, scheduled)

	return nil
}<|MERGE_RESOLUTION|>--- conflicted
+++ resolved
@@ -249,24 +249,7 @@
 		fail("unknown task queue kind %s", *taskQueueKind)
 		return
 	}
-
-<<<<<<< HEAD
-	kubernetesClient, err := wfkubernetes.NewClient(*k8sNS, *kubeconfigPath, *dryRun)
-	if err != nil {
-		fail("%s", err)
-		return
-	}
-
-	// Get a listing of all jobs in the namespace so the finished ones can be
-	// reaped later on, and to avoid scheduling redudant work.
-	existingJobs, err := kubernetesClient.ListAllJobs()
-	if err != nil {
-		fail("%s", err)
-		return
-	}
-
-=======
->>>>>>> 53aa0ab5
+  
 	intakeFiles, err := intakeBucket.ListFiles()
 	if err != nil {
 		fail("%s", err)
